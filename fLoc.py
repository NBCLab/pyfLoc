from __future__ import absolute_import, division, print_function
import sys
import time
import json
import serial
import os
import os.path as op
from glob import glob

import numpy as np
import pandas as pd

from psychopy import gui, visual, core, event, logging
from psychopy.constants import STARTED, STOPPED

from utils import biopac_signature


def allocate_responses(events_df, responses, response_times, response_window=1):
    """
    Assign responses to task trials.
    """
    # Let's start by locating target trials
    task_types = ['oddball', 'oneback', 'twoback']
    response_times = response_times[:]  # copy
    target_trial_idx = events_df['trial_type'].isin(task_types)
    nontarget_trial_idx = ~target_trial_idx

    events_df['response_time'] = 'n/a'
    events_df['accuracy'] = 'n/a'
    events_df['classification'] = 'n/a'

    # Defaults
    events_df.loc[events_df['trial_type'] == 'category', 'classification'] = 1
    events_df.loc[events_df['trial_type'] == 'category', 'classification'] = 'true_negative'
    events_df.loc[target_trial_idx, 'accuracy'] = 0  # default to miss
    events_df.loc[target_trial_idx, 'classification'] = 'false_negative'

    # Log hits
    for trial_idx in events_df.index[target_trial_idx]:
        onset = events_df.loc[trial_idx, 'onset']
        keep_idx = []
        # Looping backwards lets us keep earliest response for RT
        # Any response is *the* response, so the actual button doesn't matter.
        for i_resp, rt in enumerate(response_times[::-1]):
            if onset <= rt <= (onset + response_window):
                events_df.loc[trial_idx, 'accuracy'] = 1
                events_df.loc[trial_idx, 'response_time'] = rt - onset
                events_df.loc[trial_idx, 'classification'] = 'true_positive'
            else:
                keep_idx.append(response_times.index(rt))
        response_times = [response_times[i] for i in sorted(keep_idx)]

    # Log false alarms
    for trial_idx in events_df.index[nontarget_trial_idx]:
        onset = events_df.loc[trial_idx, 'onset']
        if trial_idx == events_df.index.values[-1]:
            next_onset = onset + response_window  # arbitrary duration
        else:
            next_onset = events_df.loc[trial_idx+1, 'onset']

        # Looping backwards lets us keep earliest response for RT
        for i_resp, rt in enumerate(response_times[::-1]):
            if onset <= rt < next_onset:
                # Ignore response window and use current trial's duration only
                events_df.loc[trial_idx, 'accuracy'] = 0
                events_df.loc[trial_idx, 'classification'] = 'false_positive'
                events_df.loc[trial_idx, 'response_time'] = rt - onset
    return events_df


def randomize_carefully(elems, n_repeat=2):
    """
    Shuffle without consecutive duplicates
    From https://stackoverflow.com/a/22963275/2589328
    """
    s = set(elems)
    res = []
    for n in range(n_repeat):
        if res:
            # Avoid the last placed element
            lst = list(s.difference({res[-1]}))
            # Shuffle
            np.random.shuffle(lst)
            lst.append(res[-1])
            # Shuffle once more to avoid obvious repeating patterns in the last position
            lst[1:] = np.random.choice(lst[1:], size=len(lst)-1, replace=False)
        else:
            lst = elems[:]
            np.random.shuffle(lst)
        res.extend(lst)
    return res


def close_on_esc(win):
    """
    Closes window if escape is pressed
    """
    if 'escape' in event.getKeys():
        win.close()
        core.quit()


def draw_countdown(win, stim, duration):
    """
    Draw a countdown by the second
    """
    countdown_clock = core.Clock()
    countdown_sec = duration
    remaining_time = duration
    stim.setText(countdown_sec)
    while remaining_time > 0:
        stim.draw()
        close_on_esc(win)
        win.flip()
        remaining_time = duration - countdown_clock.getTime()
        if np.floor(remaining_time) <= countdown_sec:
            stim.setText(countdown_sec)
            countdown_sec -= 1


def draw_until_keypress(win, stim, continueKeys=['5']):
    """
    """
    response = event.BuilderKeyResponse()
    win.callOnFlip(response.clock.reset)
    event.clearEvents(eventType='keyboard')
    while True:
        if isinstance(stim, list):
            for s in stim:
                s.draw()
        else:
            stim.draw()
        keys = event.getKeys(keyList=continueKeys)
        if any([ck in keys for ck in continueKeys]):
            return
        close_on_esc(win)
        win.flip()


def draw(win, stim, duration, clock):
    """
    Draw stimulus for a given duration.

    Parameters
    ----------
    win : (visual.Window)
    stim : object with `.draw()` method or list of such objects
    duration : (numeric)
        duration in seconds to display the stimulus
    """
    # Use a busy loop instead of sleeping so we can exit early if need be.
    start_time = time.time()
    response = event.BuilderKeyResponse()
    response.tStart = start_time
    response.frameNStart = 0
    response.status = STARTED
    win.callOnFlip(response.clock.reset)
    event.clearEvents(eventType='keyboard')
    while time.time() - start_time < duration:
        if isinstance(stim, list):
            for s in stim:
                s.draw()
        else:
            stim.draw()
        keys = event.getKeys(keyList=['1', '2', '3', '4'], timeStamped=clock)
        if keys:
            response.keys.extend(keys)
            response.rt.append(response.clock.getTime())
        close_on_esc(win)
        win.flip()
    response.status = STOPPED
    return response.keys, response.rt


if __name__ == '__main__':
    # Ensure that relative paths start from the same directory as this script
    try:
        script_dir = op.dirname(op.abspath(__file__)).decode(sys.getfilesystemencoding())
    except AttributeError:
        script_dir = op.dirname(op.abspath(__file__))

    # Load configuration file
    config_file = op.join(script_dir, 'config.json')
    with open(config_file, 'r') as fo:
        config = json.load(fo)
    constants = config['constants']
    constants['TRIAL_DURATION'] = constants['IMAGE_DURATION'] + constants['TARGET_ISI']

    # Collect user input
    # ------------------
    # Remember to turn fullscr to True for the real deal.
    exp_info = {'Subject': '',
                'Session': '',
                'Task': ['OneBack', 'TwoBack', 'Oddball'],
                'Image Set': ['default', 'alternate', 'both'],
                'Number of Runs': '4',
                'BioPac': ['Yes', 'No']}
    dlg = gui.DlgFromDict(
        exp_info,
        title='Functional localizer: {}'.format(exp_info['Task']),
        order=['Subject', 'Session', 'Task', 'Image Set', 'Number of Runs', 'BioPac'])
    window = visual.Window(
        fullscr=True,
        size=(800, 600),
        monitor='testMonitor',
        units='pix',
        allowStencil=False,
        allowGUI=False,
        color='gray',
        colorSpace='rgb',
        blendMode='avg',
        useFBO=True)
    if not dlg.OK:
        core.quit()

    # Establish serial port connection
    if exp_info['BioPac'] == 'Yes':
        ser = serial.Serial('COM2', 115200)
        biopac_key = constants['BIOPAC_KEY'][exp_info['Task']]

    if not op.exists(op.join(script_dir, 'data')):
        os.makedirs(op.join(script_dir, 'data'))

    # Data file name stem = absolute path + name; later add .psyexp, .csv, .log, etc
    base_name = 'sub-{0}_ses-{1}_task-localizer{2}'.format(
        exp_info['Subject'].zfill(2), exp_info['Session'].zfill(2),
        exp_info['Task'])

    # save a log file for detail verbose info
    filename = op.join(script_dir, 'data/{0}_events'.format(base_name))
    logfile = logging.LogFile(filename+'.log', level=logging.EXP)
    logging.console.setLevel(logging.WARNING)  # this outputs to the screen, not a file

    # Initialize stimuli
    # ------------------
    countdown_text_box = visual.TextStim(
        win=window,
        name='countdown',
        text=None,
        font=u'Arial',
        height=50,
        pos=(0, 0),
        wrapWidth=30,
        ori=0,
        color='white',
        colorSpace='rgb',
        opacity=1,
        depth=-1.0)
    if exp_info['Task'] == 'Oddball':
        instruction_text = 'Fixate. Press a button when a scrambled image appears.'
    elif exp_info['Task'] == 'TwoBack':
        instruction_text = 'Fixate. Press a button when an image repeats with one intervening image.'
    else:
        instruction_text = 'Fixate. Press a button when an image repeats on sequential trials.'
    instruction_text_box = visual.TextStim(
        win=window,
        name='instructions',
        text=instruction_text,
        font=u'Arial',
<<<<<<< HEAD
        height=50,
=======
        height=40,
>>>>>>> 14d9b8e4
        pos=(0, 0),
        wrapWidth=900,
        ori=0,
        color='white',
        colorSpace='rgb',
        opacity=1,
        depth=-1.0)
    stim_image = visual.ImageStim(
        win=window,
        name='stimulus',
        image=None,
        ori=0,
        pos=(0, 0),
        size=(768, 768),
        color=[1, 1, 1],
        colorSpace='rgb',
        opacity=1,
        depth=-1.0,
        interpolate=False)
    fixation = visual.TextStim(
        win=window,
        name='fixation',
        text=u'\u2022',
        font=u'Arial',
        pos=(0, 0),
        height=30,
        wrapWidth=None,
        ori=0,
        color='red',
        colorSpace='rgb',
        opacity=1,
        depth=0.0)
    performance_screen = visual.TextStim(
        win=window,
        name='performance_screen',
        text=None,
        font=u'Arial',
        pos=(0, 0),
        height=50,
        wrapWidth=None,
        ori=0,
        color='white',
        colorSpace='rgb',
        opacity=1,
        depth=0.0)

    # Collect stimulus sets
    n_runs = int(exp_info['Number of Runs'])
    stimulus_folders = config['category_sets'][exp_info['Image Set']]

    standard_categories = [cat for cat in stimulus_folders.keys() if cat != 'scrambled']
    n_categories = len(standard_categories)
    n_blocks_per_category = int(np.floor(constants['N_BLOCKS'] / n_categories))

    stimuli = {}
    for category in stimulus_folders.keys():
        if stimulus_folders[category] is not None:
            stimulus_files = [glob(op.join(script_dir, 'stimuli/{}/*.jpg'.format(stimulus_folder))) for
                              stimulus_folder in stimulus_folders[category]]
            # Unravel list of lists
            stimulus_files = [item for sublist in stimulus_files for item in sublist]
            # Clean up paths
            stimulus_files = [op.realpath(item).replace('\\', '/') for item in stimulus_files]
            stimuli[category] = stimulus_files
        else:
            stimuli[category] = None  # baseline trials just have fixation

    # Determine which trials will be task
    # This might be overly convoluted, but it maximizes balance between
    # task/non-task instead of just sampling with set probabilities
    nontask_rate = 1 - constants['TASK_RATE']
    task_mult = 1 / np.minimum(constants['TASK_RATE'], nontask_rate)
    n_task_prop = int(task_mult * constants['TASK_RATE'])
    n_nontask_prop = int(task_mult * nontask_rate)
    grabber_list = [1] * n_task_prop + [0] * n_nontask_prop

    # We want to ensure that tasks are not assigned to baseline blocks
    n_nonbaseline_blocks = int(constants['N_BLOCKS'] * (n_categories - 1) / n_categories)
    n_dupes = int(np.ceil(n_nonbaseline_blocks / len(grabber_list)))
    task_miniblocks = grabber_list * n_dupes

    # Scanner runtime
    # ---------------
    global_clock = core.Clock()  # to track the time since experiment started
    run_clock = core.Clock()  # to track time since each run starts (post scanner pulse)
    miniblock_clock = core.Clock()  # to track duration of each miniblock
    trial_clock = core.Clock()  # to track duration of each trial
    fixation_trial_clock = core.Clock()  # to account for fixation time spent loading image

    for i_run in range(n_runs):
        COLUMNS = ['onset', 'duration', 'trial_type', 'miniblock_number',
                   'category', 'subcategory', 'stim_file']
        run_data = {c: [] for c in COLUMNS}
        run_label = i_run + 1
        outfile = op.join(script_dir, 'data',
                          '{0}_run-{1:02d}_events.tsv'.format(base_name, run_label))

        miniblock_categories = randomize_carefully(standard_categories, n_blocks_per_category)
        np.random.shuffle(task_miniblocks)

        # Start recording
        if exp_info['BioPac'] == 'Yes':
            biopac_signature(ser, biopac_key.format(run_label))

        # Scanner runtime
        # ---------------
        # Wait for trigger from scanner.
        if i_run == 0:
            # Instructions for the first run
            draw_until_keypress(win=window, stim=instruction_text_box)
        else:
            # Performance for the rest of the runs
            hit_count = (run_frame['classification'] == 'true_positive').sum()
            n_probes = run_frame['classification'].isin(['false_negative', 'true_positive']).sum()
            hit_rate = hit_count / n_probes
            fa_count = (run_frame['classification'] == 'false_positive').sum()
            performance_str = ('Hits: {0}/{1} ({2:.02f}%)\nFalse alarms: {3}').format(
                hit_count, n_probes, hit_rate, fa_count)
            performance_screen.setText(performance_str)
            performance_screen.draw()
            draw_until_keypress(win=window, stim=performance_screen)

        # Start recording
        if exp_info['BioPac'] == 'Yes':
            ser.write('FF')

        run_clock.reset()

        # Show countdown
        draw_countdown(win=window, stim=countdown_text_box,
                       duration=constants['COUNTDOWN_DURATION'])

        real_countdown_duration = run_clock.getTime()
        run_data['onset'].append(0)
        run_data['duration'].append(real_countdown_duration)
        run_data['trial_type'].append('countdown')
        run_data['stim_file'].append('n/a')
        run_data['category'].append('n/a')
        run_data['subcategory'].append('n/a')
        run_data['miniblock_number'].append('n/a')

        run_responses, run_response_times = [], []
        nonbaseline_block_counter = 0
        for j_miniblock, category in enumerate(miniblock_categories):
            miniblock_clock.reset()
            if category == 'baseline':
                onset_time = run_clock.getTime()
                responses, _ = draw(
                    win=window, stim=fixation,
                    duration=(constants['N_STIMULI_PER_BLOCK'] * constants['TRIAL_DURATION']),
                    clock=run_clock)
                run_responses += [resp[0] for resp in responses]
                run_response_times += [resp[1] for resp in responses]
                target_idx = None

                # Log info
                run_data['onset'].append(onset_time)
                run_data['duration'].append(miniblock_clock.getTime())
                run_data['trial_type'].append('baseline')
                run_data['stim_file'].append('n/a')
                run_data['category'].append('baseline')
                run_data['subcategory'].append('baseline')
                run_data['miniblock_number'].append(j_miniblock + 1)
            else:
                # Block of stimuli
                miniblock_stimuli = list(np.random.choice(
                    stimuli[category], size=constants['N_STIMULI_PER_BLOCK'], replace=False))
                if task_miniblocks[nonbaseline_block_counter] == 1:
                    # Check for last block's target to make sure that two targets don't
                    # occur within the same response window
                    if (j_miniblock > 0) and (target_idx is not None):
                        last_target_onset = (((constants['N_STIMULI_PER_BLOCK'] + 1) - target_idx) *
                                             constants['TRIAL_DURATION'] * -1)
                        last_target_rw_offset = last_target_onset + constants['RESPONSE_WINDOW']
                        first_viable_trial = int(np.ceil(last_target_rw_offset /
                                                         constants['TRIAL_DURATION']))
                        first_viable_trial = np.maximum(0, first_viable_trial)
                        first_viable_trial += 1  # just to give it a one-trial buffer
                    else:
                        first_viable_trial = 0

                    # Adjust stimuli based on task
                    if exp_info['Task'] == 'Oddball':
                        # target is scrambled image
                        target_idx = np.random.randint(first_viable_trial, len(miniblock_stimuli))
                        miniblock_stimuli[target_idx] = np.random.choice(stimuli['scrambled'])
                    elif exp_info['Task'] == 'OneBack':
                        # target is second stim of same kind
                        first_viable_trial = np.maximum(first_viable_trial, 1)
                        target_idx = np.random.randint(first_viable_trial, len(miniblock_stimuli))
                        miniblock_stimuli[target_idx] = miniblock_stimuli[target_idx - 1]
                    elif exp_info['Task'] == 'TwoBack':
                        # target is second stim of same kind
                        first_viable_trial = np.maximum(first_viable_trial, 2)
                        target_idx = np.random.randint(first_viable_trial, len(miniblock_stimuli))
                        miniblock_stimuli[target_idx] = miniblock_stimuli[target_idx - 2]
                else:
                    target_idx = None

                for k_stim, stim_file in enumerate(miniblock_stimuli):
<<<<<<< HEAD
                    fixation_trial_clock.reset()
=======
                    stim_file = stim_file.replace('\\', '/')
>>>>>>> 14d9b8e4
                    stim_image.image = stim_file
                    trial_clock.reset()
                    onset_time = run_clock.getTime()
                    responses, _ = draw(win=window, stim=[stim_image, fixation],
                                        duration=constants['IMAGE_DURATION'],
                                        clock=run_clock)
                    run_responses += [resp[0] for resp in responses]
                    run_response_times += [resp[1] for resp in responses]
                    duration = trial_clock.getTime()
                    loading_plus_stim_duration = fixation_trial_clock.getTime()
                    isi_dur = np.maximum(constants['TRIAL_DURATION'] - loading_plus_stim_duration, 0)
                    responses, _ = draw(win=window, stim=fixation,
                                        duration=isi_dur, clock=run_clock)

                    run_responses += [resp[0] for resp in responses]
                    run_response_times += [resp[1] for resp in responses]
                    relative_stim_file = op.sep.join(stim_file.split('/')[-2:])
                    subcategory = stim_file.split('/')[-2]

                    if k_stim == target_idx:
                        trial_type = exp_info['Task'].lower()
                    else:
                        trial_type = 'category'

                    # Log info
                    run_data['onset'].append(onset_time)
                    run_data['duration'].append(duration)
                    run_data['trial_type'].append(trial_type)
                    run_data['stim_file'].append(relative_stim_file)
                    run_data['category'].append(category)
                    run_data['subcategory'].append(subcategory)
                    run_data['miniblock_number'].append(j_miniblock + 1)
                nonbaseline_block_counter += 1
            miniblock_duration = miniblock_clock.getTime()

        run_frame = pd.DataFrame(run_data)
        run_frame = allocate_responses(run_frame, run_responses, run_response_times,
                                       response_window=constants['RESPONSE_WINDOW'])
        run_frame.to_csv(outfile, sep='\t', line_terminator='\n', na_rep='n/a',
                         index=False, float_format='%.2f')

        # Last fixation
        last_iti = constants['TOTAL_DURATION'] - run_clock.getTime()
        draw(win=window, stim=fixation, duration=last_iti, clock=run_clock)

        # End recording
        if exp_info['BioPac'] == 'Yes':
            ser.write('00')

        print('Total duration of run: {}'.format(run_clock.getTime()))
    # end run_loop

    # Shut down serial port connection
    if exp_info['BioPac'] == 'Yes':
        ser.close()

    # Scanner is off for this
    hit_count = (run_frame['classification'] == 'true_positive').sum()
    n_probes = run_frame['classification'].isin(['false_negative', 'true_positive']).sum()
    hit_rate = hit_count / n_probes
    fa_count = (run_frame['classification'] == 'false_positive').sum()
    performance_str = ('Hits: {0}/{1} ({2:.02f}%)\nFalse alarms: {3}').format(
        hit_count, n_probes, hit_rate, fa_count)
    performance_screen.setText(performance_str)
    draw(win=window, stim=performance_screen,
         duration=constants['END_SCREEN_DURATION'], clock=global_clock)
    window.flip()

    logging.flush()

    # make sure everything is closed down
    window.close()
    core.quit()<|MERGE_RESOLUTION|>--- conflicted
+++ resolved
@@ -12,8 +12,6 @@
 
 from psychopy import gui, visual, core, event, logging
 from psychopy.constants import STARTED, STOPPED
-
-from utils import biopac_signature
 
 
 def allocate_responses(events_df, responses, response_times, response_window=1):
@@ -258,11 +256,7 @@
         name='instructions',
         text=instruction_text,
         font=u'Arial',
-<<<<<<< HEAD
         height=50,
-=======
-        height=40,
->>>>>>> 14d9b8e4
         pos=(0, 0),
         wrapWidth=900,
         ori=0,
@@ -363,10 +357,6 @@
         miniblock_categories = randomize_carefully(standard_categories, n_blocks_per_category)
         np.random.shuffle(task_miniblocks)
 
-        # Start recording
-        if exp_info['BioPac'] == 'Yes':
-            biopac_signature(ser, biopac_key.format(run_label))
-
         # Scanner runtime
         # ---------------
         # Wait for trigger from scanner.
@@ -463,11 +453,7 @@
                     target_idx = None
 
                 for k_stim, stim_file in enumerate(miniblock_stimuli):
-<<<<<<< HEAD
                     fixation_trial_clock.reset()
-=======
-                    stim_file = stim_file.replace('\\', '/')
->>>>>>> 14d9b8e4
                     stim_image.image = stim_file
                     trial_clock.reset()
                     onset_time = run_clock.getTime()
